// Copyright 2015 Google Inc. All Rights Reserved.
//
// Licensed under the Apache License, Version 2.0 (the "License");
// you may not use this file except in compliance with the License.
// You may obtain a copy of the License at
//
//     http://www.apache.org/licenses/LICENSE-2.0
//
// Unless required by applicable law or agreed to in writing, software
// distributed under the License is distributed on an "AS IS" BASIS,
// WITHOUT WARRANTIES OR CONDITIONS OF ANY KIND, either express or implied.
// See the License for the specific language governing permissions and
// limitations under the License.

package memfs

import (
	"fmt"
	"io"
	"os"
	"time"

	"github.com/jacobsa/fuse"
	"github.com/jacobsa/fuse/fuseops"
	"github.com/jacobsa/fuse/fuseutil"
)

// Common attributes for files and directories.
//
// External synchronization is required.
type inode struct {
	/////////////////////////
	// Mutable state
	/////////////////////////

	// The current attributes of this inode.
	//
	// INVARIANT: attrs.Mode &^ (os.ModePerm|os.ModeDir|os.ModeSymlink) == 0
	// INVARIANT: !(isDir() && isSymlink())
	// INVARIANT: attrs.Size == len(contents)
	attrs fuseops.InodeAttributes

	// For directories, entries describing the children of the directory. Unused
	// entries are of type DT_Unknown.
	//
	// This array can never be shortened, nor can its elements be moved, because
	// we use its indices for Dirent.Offset, which is exposed to the user who
	// might be calling readdir in a loop while concurrently modifying the
	// directory. Unused entries can, however, be reused.
	//
	// INVARIANT: If !isDir(), len(entries) == 0
	// INVARIANT: For each i, entries[i].Offset == i+1
	// INVARIANT: Contains no duplicate names in used entries.
	entries []fuseutil.Dirent

	// For files, the current contents of the file.
	//
	// INVARIANT: If !isFile(), len(contents) == 0
	contents []byte

	// For symlinks, the target of the symlink.
	//
	// INVARIANT: If !isSymlink(), len(target) == 0
	target string

	// extended attributes and values
	xattrs map[string][]byte
}

////////////////////////////////////////////////////////////////////////
// Helpers
////////////////////////////////////////////////////////////////////////

// Create a new inode with the supplied attributes, which need not contain
// time-related information (the inode object will take care of that).
func newInode(
	attrs fuseops.InodeAttributes) (in *inode) {
	// Update time info.
	now := time.Now()
	attrs.Mtime = now
	attrs.Crtime = now

	// Create the object.
	in = &inode{
		attrs:  attrs,
		xattrs: make(map[string][]byte),
	}

	return
}

func (in *inode) CheckInvariants() {
	// INVARIANT: attrs.Mode &^ (os.ModePerm|os.ModeDir|os.ModeSymlink) == 0
	if !(in.attrs.Mode&^(os.ModePerm|os.ModeDir|os.ModeSymlink) == 0) {
		panic(fmt.Sprintf("Unexpected mode: %v", in.attrs.Mode))
	}

	// INVARIANT: !(isDir() && isSymlink())
	if in.isDir() && in.isSymlink() {
		panic(fmt.Sprintf("Unexpected mode: %v", in.attrs.Mode))
	}

	// INVARIANT: attrs.Size == len(contents)
	if in.attrs.Size != uint64(len(in.contents)) {
		panic(fmt.Sprintf(
			"Size mismatch: %d vs. %d",
			in.attrs.Size,
			len(in.contents)))
	}

	// INVARIANT: If !isDir(), len(entries) == 0
	if !in.isDir() && len(in.entries) != 0 {
		panic(fmt.Sprintf("Unexpected entries length: %d", len(in.entries)))
	}

	// INVARIANT: For each i, entries[i].Offset == i+1
	for i, e := range in.entries {
		if !(e.Offset == fuseops.DirOffset(i+1)) {
			panic(fmt.Sprintf("Unexpected offset for index %d: %d", i, e.Offset))
		}
	}

	// INVARIANT: Contains no duplicate names in used entries.
	childNames := make(map[string]struct{})
	for _, e := range in.entries {
		if e.Type != fuseutil.DT_Unknown {
			if _, ok := childNames[e.Name]; ok {
				panic(fmt.Sprintf("Duplicate name: %s", e.Name))
			}

			childNames[e.Name] = struct{}{}
		}
	}

	// INVARIANT: If !isFile(), len(contents) == 0
	if !in.isFile() && len(in.contents) != 0 {
		panic(fmt.Sprintf("Unexpected length: %d", len(in.contents)))
	}

	// INVARIANT: If !isSymlink(), len(target) == 0
	if !in.isSymlink() && len(in.target) != 0 {
		panic(fmt.Sprintf("Unexpected target length: %d", len(in.target)))
	}

	return
}

func (in *inode) isDir() bool {
	return in.attrs.Mode&os.ModeDir != 0
}

func (in *inode) isSymlink() bool {
	return in.attrs.Mode&os.ModeSymlink != 0
}

func (in *inode) isFile() bool {
	return !(in.isDir() || in.isSymlink())
}

// Return the index of the child within in.entries, if it exists.
//
// REQUIRES: in.isDir()
func (in *inode) findChild(name string) (i int, ok bool) {
	if !in.isDir() {
		panic("findChild called on non-directory.")
	}

	var e fuseutil.Dirent
	for i, e = range in.entries {
		if e.Name == name {
			ok = true
			return
		}
	}

	return
}

////////////////////////////////////////////////////////////////////////
// Public methods
////////////////////////////////////////////////////////////////////////

// Return the number of children of the directory.
//
// REQUIRES: in.isDir()
func (in *inode) Len() (n int) {
	for _, e := range in.entries {
		if e.Type != fuseutil.DT_Unknown {
			n++
		}
	}

	return
}

// Find an entry for the given child name and return its inode ID.
//
// REQUIRES: in.isDir()
func (in *inode) LookUpChild(name string) (
	id fuseops.InodeID,
	typ fuseutil.DirentType,
	ok bool) {
	index, ok := in.findChild(name)
	if ok {
		id = in.entries[index].Inode
		typ = in.entries[index].Type
	}

	return
}

// Add an entry for a child.
//
// REQUIRES: in.isDir()
// REQUIRES: dt != fuseutil.DT_Unknown
func (in *inode) AddChild(
	id fuseops.InodeID,
	name string,
	dt fuseutil.DirentType) {
	var index int

	// Update the modification time.
	in.attrs.Mtime = time.Now()

	// No matter where we place the entry, make sure it has the correct Offset
	// field.
	defer func() {
		in.entries[index].Offset = fuseops.DirOffset(index + 1)
	}()

	// Set up the entry.
	e := fuseutil.Dirent{
		Inode: id,
		Name:  name,
		Type:  dt,
	}

	// Look for a gap in which we can insert it.
	for index = range in.entries {
		if in.entries[index].Type == fuseutil.DT_Unknown {
			in.entries[index] = e
			return
		}
	}

	// Append it to the end.
	index = len(in.entries)
	in.entries = append(in.entries, e)
}

// Remove an entry for a child.
//
// REQUIRES: in.isDir()
// REQUIRES: An entry for the given name exists.
func (in *inode) RemoveChild(name string) {
	// Update the modification time.
	in.attrs.Mtime = time.Now()

	// Find the entry.
	i, ok := in.findChild(name)
	if !ok {
		panic(fmt.Sprintf("Unknown child: %s", name))
	}

	// Mark it as unused.
	in.entries[i] = fuseutil.Dirent{
		Type:   fuseutil.DT_Unknown,
		Offset: fuseops.DirOffset(i + 1),
	}
}

// Serve a ReadDir request.
//
// REQUIRES: in.isDir()
func (in *inode) ReadDir(p []byte, offset int) (n int) {
	if !in.isDir() {
		panic("ReadDir called on non-directory.")
	}

	for i := offset; i < len(in.entries); i++ {
		e := in.entries[i]

		// Skip unused entries.
		if e.Type == fuseutil.DT_Unknown {
			continue
		}

		tmp := fuseutil.WriteDirent(p[n:], in.entries[i])
		if tmp == 0 {
			break
		}

		n += tmp
	}

	return
}

// Read from the file's contents. See documentation for ioutil.ReaderAt.
//
// REQUIRES: in.isFile()
func (in *inode) ReadAt(p []byte, off int64) (n int, err error) {
	if !in.isFile() {
		panic("ReadAt called on non-file.")
	}

	// Ensure the offset is in range.
	if off > int64(len(in.contents)) {
		err = io.EOF
		return
	}

	// Read what we can.
	n = copy(p, in.contents[off:])
	if n < len(p) {
		err = io.EOF
	}

	return
}

// Write to the file's contents. See documentation for ioutil.WriterAt.
//
// REQUIRES: in.isFile()
func (in *inode) WriteAt(p []byte, off int64) (n int, err error) {
	if !in.isFile() {
		panic("WriteAt called on non-file.")
	}

	// Update the modification time.
	in.attrs.Mtime = time.Now()

	// Ensure that the contents slice is long enough.
	newLen := int(off) + len(p)
	if len(in.contents) < newLen {
		padding := make([]byte, newLen-len(in.contents))
		in.contents = append(in.contents, padding...)
		in.attrs.Size = uint64(newLen)
	}

	// Copy in the data.
	n = copy(in.contents[off:], p)

	// Sanity check.
	if n != len(p) {
		panic(fmt.Sprintf("Unexpected short copy: %v", n))
	}

	return
}

// Update attributes from non-nil parameters.
func (in *inode) SetAttributes(
	size *uint64,
	mode *os.FileMode,
	mtime *time.Time,
	uid *uint32,
	gid *uint32) {
	// Update the modification time.
	in.attrs.Mtime = time.Now()

	// Truncate?
	if size != nil {
		intSize := int(*size)

		// Update contents.
		if intSize <= len(in.contents) {
			in.contents = in.contents[:intSize]
		} else {
			padding := make([]byte, intSize-len(in.contents))
			in.contents = append(in.contents, padding...)
		}

		// Update attributes.
		in.attrs.Size = *size
	}

	// Change mode?
	if mode != nil {
		in.attrs.Mode = *mode
	}

	// Change mtime?
	if mtime != nil {
		in.attrs.Mtime = *mtime
	}
<<<<<<< HEAD
}

func (in *inode) Fallocate(mode uint32, offset uint64, length uint64) (
	err error) {
	if mode == 0 {
		newSize := int(offset + length)
		if newSize > len(in.contents) {
			padding := make([]byte, newSize-len(in.contents))
			in.contents = append(in.contents, padding...)
			in.attrs.Size = offset + length
		}
	} else {
		err = fuse.ENOSYS
	}
	return
=======

	// Change uid?
	if uid != nil {
		in.attrs.Uid = *uid
	}

	// Change gid?
	if gid != nil {
		in.attrs.Gid = *gid
	}
>>>>>>> 13353bc5
}<|MERGE_RESOLUTION|>--- conflicted
+++ resolved
@@ -384,7 +384,16 @@
 	if mtime != nil {
 		in.attrs.Mtime = *mtime
 	}
-<<<<<<< HEAD
+
+	// Change uid?
+	if uid != nil {
+		in.attrs.Uid = *uid
+	}
+
+	// Change gid?
+	if gid != nil {
+		in.attrs.Gid = *gid
+	}
 }
 
 func (in *inode) Fallocate(mode uint32, offset uint64, length uint64) (
@@ -400,16 +409,4 @@
 		err = fuse.ENOSYS
 	}
 	return
-=======
-
-	// Change uid?
-	if uid != nil {
-		in.attrs.Uid = *uid
-	}
-
-	// Change gid?
-	if gid != nil {
-		in.attrs.Gid = *gid
-	}
->>>>>>> 13353bc5
 }